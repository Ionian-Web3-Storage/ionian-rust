<<<<<<< HEAD
#![allow(unused)]

use ssz_derive::{Decode as DeriveDecode, Encode as DeriveEncode};

pub const CHUNK_SIZE: usize = 32;

// TODO(Thegaram): Change back to newtype pattern
// "ssz_derive only supports named struct fields"
#[derive(DeriveEncode, DeriveDecode)]
pub struct Chunk {
    pub raw: [u8; CHUNK_SIZE],
}

#[derive(Clone, DeriveEncode, DeriveDecode, PartialEq)]
pub struct ChunkProof {}

pub struct ChunkWithProof {
    chunk: Chunk,
    proof: ChunkProof,
}

#[derive(Clone, DeriveEncode, DeriveDecode, PartialEq)]
pub struct ChunkArray {
    // The length is exactly `(end_index - start_index) * CHUNK_SIZE`
    pub data: Vec<u8>,
    pub start_index: u32,
    pub end_index: u32,
}

impl ChunkArray {
    pub fn chunk_at(&self, index: u32) -> Option<Chunk> {
        if index >= self.end_index || index < self.start_index {
            return None;
        }
        let offset = (index - self.start_index) as usize * CHUNK_SIZE;
        Some(Chunk {
            raw: self.data[offset..offset + CHUNK_SIZE]
                .try_into()
                .expect("length match"),
        })
    }
}

#[derive(Clone, DeriveEncode, DeriveDecode, PartialEq)]
pub struct ChunkArrayWithProof {
    pub chunks: ChunkArray,
    pub start_proof: ChunkProof,
    pub end_proof: ChunkProof,
}

impl std::fmt::Debug for ChunkArrayWithProof {
    fn fmt(&self, f: &mut std::fmt::Formatter<'_>) -> std::fmt::Result {
        // TODO(thegaram): replace this with something more meaningful
        f.write_str("ChunkArrayWithProof")
=======
use ethereum_types::H256;
use network::{
    rpc::{GoodbyeReason, RPCResponseErrorCode},
    PeerAction, PeerId, PeerRequestId, PubsubMessage, ReportSource, Request, Response,
};
use ssz::Encode;
use ssz_derive::{Decode as DeriveDecode, Encode as DeriveEncode};
use tiny_keccak::{Hasher, Keccak};

/// Application level requests sent to the network.
#[derive(Debug, Clone, Copy)]
pub enum RequestId {
    Router,
}

/// Types of messages that the network service can receive.
#[derive(Debug)]
pub enum ServiceMessage {
    /// Send an RPC request to the libp2p service.
    SendRequest {
        peer_id: PeerId,
        request: Request,
        request_id: RequestId,
    },
    /// Send a successful Response to the libp2p service.
    SendResponse {
        peer_id: PeerId,
        response: Response,
        id: PeerRequestId,
    },
    /// Send an error response to an RPC request.
    SendErrorResponse {
        peer_id: PeerId,
        error: RPCResponseErrorCode,
        reason: String,
        id: PeerRequestId,
    },
    /// Publish a list of messages to the gossipsub protocol.
    Publish { messages: Vec<PubsubMessage> },
    /// Reports a peer to the peer manager for performing an action.
    ReportPeer {
        peer_id: PeerId,
        action: PeerAction,
        source: ReportSource,
        msg: &'static str,
    },
    /// Disconnect an ban a peer, providing a reason.
    GoodbyePeer {
        peer_id: PeerId,
        reason: GoodbyeReason,
        source: ReportSource,
    },
}

/// Placeholder types for transactions and chunks.
pub type TransactionHash = H256;
pub type DataRoot = H256;
// Each chunk is 32 bytes.
pub const CHUNK_SIZE: usize = 32;
pub struct Chunk(pub [u8; CHUNK_SIZE]);
pub struct ChunkProof {}
#[derive(DeriveDecode, DeriveEncode)]
pub struct Transaction {
    #[ssz(skip_serializing, skip_deserializing)]
    hash: TransactionHash,
    pub size: u64,
    pub data_merkle_root: DataRoot,
    pub seq: u64,
}

impl Transaction {
    pub fn compute_hash(&mut self) -> TransactionHash {
        let ssz_bytes = self.as_ssz_bytes();
        let mut output = TransactionHash::default();
        let mut hasher = Keccak::v256();
        hasher.update(&ssz_bytes);
        hasher.finalize(output.as_bytes_mut());
        self.hash = output;
        output
    }

    pub fn hash(&self) -> &TransactionHash {
        &self.hash
    }
}

#[allow(unused)]
pub struct ChunkWithProof {
    chunk: Chunk,
    proof: ChunkProof,
}
#[allow(unused)]
pub struct ChunkArrayWithProof {
    chunks: ChunkArray,
    start_proof: ChunkProof,
    end_proof: ChunkProof,
}
#[allow(unused)]
pub struct ChunkArray {
    // The length is exactly `(end_index - start_index) * CHUNK_SIZE`
    pub data: Vec<u8>,
    pub start_index: u32,
    pub end_index: u32,
}
impl ChunkArray {
    pub fn chunk_at(&self, index: u32) -> Option<Chunk> {
        if index >= self.end_index || index < self.start_index {
            return None;
        }
        let offset = (index - self.start_index) as usize * CHUNK_SIZE;
        Some(Chunk(
            self.data[offset..offset + CHUNK_SIZE]
                .try_into()
                .expect("length match"),
        ))
>>>>>>> 60c43a1b
    }
}<|MERGE_RESOLUTION|>--- conflicted
+++ resolved
@@ -1,64 +1,6 @@
-<<<<<<< HEAD
 #![allow(unused)]
 
-use ssz_derive::{Decode as DeriveDecode, Encode as DeriveEncode};
-
-pub const CHUNK_SIZE: usize = 32;
-
-// TODO(Thegaram): Change back to newtype pattern
-// "ssz_derive only supports named struct fields"
-#[derive(DeriveEncode, DeriveDecode)]
-pub struct Chunk {
-    pub raw: [u8; CHUNK_SIZE],
-}
-
-#[derive(Clone, DeriveEncode, DeriveDecode, PartialEq)]
-pub struct ChunkProof {}
-
-pub struct ChunkWithProof {
-    chunk: Chunk,
-    proof: ChunkProof,
-}
-
-#[derive(Clone, DeriveEncode, DeriveDecode, PartialEq)]
-pub struct ChunkArray {
-    // The length is exactly `(end_index - start_index) * CHUNK_SIZE`
-    pub data: Vec<u8>,
-    pub start_index: u32,
-    pub end_index: u32,
-}
-
-impl ChunkArray {
-    pub fn chunk_at(&self, index: u32) -> Option<Chunk> {
-        if index >= self.end_index || index < self.start_index {
-            return None;
-        }
-        let offset = (index - self.start_index) as usize * CHUNK_SIZE;
-        Some(Chunk {
-            raw: self.data[offset..offset + CHUNK_SIZE]
-                .try_into()
-                .expect("length match"),
-        })
-    }
-}
-
-#[derive(Clone, DeriveEncode, DeriveDecode, PartialEq)]
-pub struct ChunkArrayWithProof {
-    pub chunks: ChunkArray,
-    pub start_proof: ChunkProof,
-    pub end_proof: ChunkProof,
-}
-
-impl std::fmt::Debug for ChunkArrayWithProof {
-    fn fmt(&self, f: &mut std::fmt::Formatter<'_>) -> std::fmt::Result {
-        // TODO(thegaram): replace this with something more meaningful
-        f.write_str("ChunkArrayWithProof")
-=======
 use ethereum_types::H256;
-use network::{
-    rpc::{GoodbyeReason, RPCResponseErrorCode},
-    PeerAction, PeerId, PeerRequestId, PubsubMessage, ReportSource, Request, Response,
-};
 use ssz::Encode;
 use ssz_derive::{Decode as DeriveDecode, Encode as DeriveEncode};
 use tiny_keccak::{Hasher, Keccak};
@@ -69,52 +11,19 @@
     Router,
 }
 
-/// Types of messages that the network service can receive.
-#[derive(Debug)]
-pub enum ServiceMessage {
-    /// Send an RPC request to the libp2p service.
-    SendRequest {
-        peer_id: PeerId,
-        request: Request,
-        request_id: RequestId,
-    },
-    /// Send a successful Response to the libp2p service.
-    SendResponse {
-        peer_id: PeerId,
-        response: Response,
-        id: PeerRequestId,
-    },
-    /// Send an error response to an RPC request.
-    SendErrorResponse {
-        peer_id: PeerId,
-        error: RPCResponseErrorCode,
-        reason: String,
-        id: PeerRequestId,
-    },
-    /// Publish a list of messages to the gossipsub protocol.
-    Publish { messages: Vec<PubsubMessage> },
-    /// Reports a peer to the peer manager for performing an action.
-    ReportPeer {
-        peer_id: PeerId,
-        action: PeerAction,
-        source: ReportSource,
-        msg: &'static str,
-    },
-    /// Disconnect an ban a peer, providing a reason.
-    GoodbyePeer {
-        peer_id: PeerId,
-        reason: GoodbyeReason,
-        source: ReportSource,
-    },
-}
-
 /// Placeholder types for transactions and chunks.
 pub type TransactionHash = H256;
+
 pub type DataRoot = H256;
+
 // Each chunk is 32 bytes.
 pub const CHUNK_SIZE: usize = 32;
+
 pub struct Chunk(pub [u8; CHUNK_SIZE]);
+
+#[derive(Clone, PartialEq, DeriveEncode, DeriveDecode)]
 pub struct ChunkProof {}
+
 #[derive(DeriveDecode, DeriveEncode)]
 pub struct Transaction {
     #[ssz(skip_serializing, skip_deserializing)]
@@ -140,24 +49,33 @@
     }
 }
 
-#[allow(unused)]
 pub struct ChunkWithProof {
     chunk: Chunk,
     proof: ChunkProof,
 }
-#[allow(unused)]
+
+#[derive(Clone, PartialEq, DeriveEncode, DeriveDecode)]
 pub struct ChunkArrayWithProof {
-    chunks: ChunkArray,
-    start_proof: ChunkProof,
-    end_proof: ChunkProof,
+    pub chunks: ChunkArray,
+    pub start_proof: ChunkProof,
+    pub end_proof: ChunkProof,
 }
-#[allow(unused)]
+
+impl std::fmt::Debug for ChunkArrayWithProof {
+    fn fmt(&self, f: &mut std::fmt::Formatter<'_>) -> std::fmt::Result {
+        // TODO(thegaram): replace this with something more meaningful
+        f.write_str("ChunkArrayWithProof")
+    }
+}
+
+#[derive(Clone, PartialEq, DeriveEncode, DeriveDecode)]
 pub struct ChunkArray {
     // The length is exactly `(end_index - start_index) * CHUNK_SIZE`
     pub data: Vec<u8>,
     pub start_index: u32,
     pub end_index: u32,
 }
+
 impl ChunkArray {
     pub fn chunk_at(&self, index: u32) -> Option<Chunk> {
         if index >= self.end_index || index < self.start_index {
@@ -169,6 +87,5 @@
                 .try_into()
                 .expect("length match"),
         ))
->>>>>>> 60c43a1b
     }
 }