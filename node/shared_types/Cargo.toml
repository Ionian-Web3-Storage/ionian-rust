[package]
name = "shared_types"
version = "0.1.0"
edition = "2021"

[dependencies]
<<<<<<< HEAD
eth2_ssz = "0.4.0"
eth2_ssz_derive = "0.3.0"
eth2_ssz_types = "0.2.1"
=======
network = { path = "../network" }
ethereum-types = "0.12"
eth2_ssz = "0.4.0"
eth2_ssz_derive = "0.3.0"
eth2_ssz_types = "0.2.1"
tiny-keccak = "2.0.2"
>>>>>>> 60c43a1b
<|MERGE_RESOLUTION|>--- conflicted
+++ resolved
@@ -4,15 +4,8 @@
 edition = "2021"
 
 [dependencies]
-<<<<<<< HEAD
-eth2_ssz = "0.4.0"
-eth2_ssz_derive = "0.3.0"
-eth2_ssz_types = "0.2.1"
-=======
-network = { path = "../network" }
 ethereum-types = "0.12"
 eth2_ssz = "0.4.0"
 eth2_ssz_derive = "0.3.0"
 eth2_ssz_types = "0.2.1"
-tiny-keccak = "2.0.2"
->>>>>>> 60c43a1b
+tiny-keccak = "2.0.2"