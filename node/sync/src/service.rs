use crate::{controllers::SerialSyncController, timestamp_now, SyncNetworkContext};
use network::{
    rpc::GetChunksRequest, rpc::RPCResponseErrorCode, types::AnnounceFile, Multiaddr,
    NetworkGlobals, NetworkMessage, PeerId, PeerRequestId, PubsubMessage, SyncId as RequestId,
};
use shared_types::{ChunkArrayWithProof, ChunkProof};
use std::{collections::HashMap, sync::Arc};
use storage::log_store::Store as LogStore;
use storage_async::Store;
use tokio::sync::mpsc;

const HEARTBEAT_INTERVAL_SEC: u64 = 5;

pub type SyncSender = channel::Sender<SyncMessage, SyncRequest, SyncResponse>;

#[derive(Debug)]
pub enum SyncMessage {
    AddPeer {
        tx_seq: u64,
        peer_id: PeerId,
    },

    PeerDisconnected {
        peer_id: PeerId,
    },

    StartSyncFile {
        tx_seq: u64,
        num_chunks: usize,
    },

    RequestChunks {
        peer_id: PeerId,
        request_id: PeerRequestId,
        request: GetChunksRequest,
    },

    ChunksResponse {
        peer_id: PeerId,
        request_id: RequestId,
        response: ChunkArrayWithProof,
    },

    RpcError {
        peer_id: PeerId,
        request_id: RequestId,
    },

    FindFileGossip {
        tx_seq: u64,
    },

    AnnounceFileGossip {
        tx_seq: u64,
        addr: Multiaddr,
    },
}

#[derive(Debug)]
pub enum SyncRequest {
    SyncStatus { tx_seq: u64 },
}

#[derive(Debug)]
pub enum SyncResponse {
    SyncStatus { status: String },
}

pub struct SyncService {
    /// A receiving channel sent by the message processor thread.
    msg_recv: channel::Receiver<SyncMessage, SyncRequest, SyncResponse>,

    /// A network context to contact the network service.
    ctx: Arc<SyncNetworkContext>,

    /// A reference to the network globals and peer-db.
    #[allow(dead_code)]
    network_globals: Arc<NetworkGlobals>,

    /// Log and transaction storage.
    store: Store,

    /// A collection of file sync controllers.
    controllers: HashMap<u64, SerialSyncController>,

    /// Heartbeat interval for executing periodic tasks.
    heartbeat: tokio::time::Interval,
}

impl SyncService {
    pub fn spawn(
        executor: task_executor::TaskExecutor,
        network_send: mpsc::UnboundedSender<NetworkMessage>,
        network_globals: Arc<NetworkGlobals>,
        store: Arc<dyn LogStore>,
    ) -> SyncSender {
        let (sync_send, sync_recv) = channel::Channel::unbounded();

        let heartbeat =
            tokio::time::interval(tokio::time::Duration::from_secs(HEARTBEAT_INTERVAL_SEC));

        let store = Store::new(store, executor.clone());

        let mut sync = SyncService {
            msg_recv: sync_recv,
            ctx: Arc::new(SyncNetworkContext::new(network_send)),
            network_globals,
            store,
            controllers: Default::default(),
            heartbeat,
        };

        debug!("Starting sync service");
        executor.spawn(async move { Box::pin(sync.main()).await }, "sync");

        sync_send
    }

    async fn main(&mut self) {
        loop {
            tokio::select! {
                // received sync message
                Some(msg) = self.msg_recv.recv() => {
                    match msg {
                        channel::Message::Notification(msg) => self.on_sync_msg(msg).await,
                        channel::Message::Request(req, sender) => self.on_sync_request(req, sender),
                    }
                }

                // heartbeat
                _ = self.heartbeat.tick() => self.on_heartbeat(),
            }
        }
    }

<<<<<<< HEAD
    fn publish(&mut self, msg: PubsubMessage) {
        self.ctx.send(NetworkMessage::Publish {
            messages: vec![msg],
        });
    }

    fn on_sync_msg(&mut self, msg: SyncMessage) {
=======
    async fn on_sync_msg(&mut self, msg: SyncMessage) {
>>>>>>> 5f205d75
        warn!("Sync received message {:?}", msg);

        match msg {
            SyncMessage::AddPeer { tx_seq, peer_id } => {
                self.on_add_peer(tx_seq, peer_id);
            }

            SyncMessage::PeerDisconnected { peer_id } => {
                self.on_peer_disconnected(peer_id);
            }

            SyncMessage::RequestChunks {
                request_id,
                peer_id,
                request,
            } => {
                self.on_get_chunks_request(peer_id, request_id, request)
                    .await;
            }

            SyncMessage::ChunksResponse {
                peer_id,
                request_id,
                response,
            } => {
                self.on_chunks_response(peer_id, request_id, response).await;
            }

            SyncMessage::StartSyncFile { tx_seq, num_chunks } => {
                self.on_start_sync_file(tx_seq, num_chunks);
            }

            SyncMessage::RpcError {
                peer_id,
                request_id,
            } => {
                self.on_rpc_error(peer_id, request_id);
            }

            SyncMessage::FindFileGossip { tx_seq } => {
                self.on_find_file_gossip(tx_seq);
            }

            SyncMessage::AnnounceFileGossip { tx_seq, addr } => {
                self.on_announce_file_gossip(tx_seq, addr);
            }
        }
    }

    fn on_sync_request(&mut self, req: SyncRequest, sender: channel::ResponseSender<SyncResponse>) {
        match req {
            SyncRequest::SyncStatus { tx_seq } => {
                let status = match self.controllers.get_mut(&tx_seq) {
                    Some(controller) => controller.get_status(),
                    None => "unknown".to_string(),
                };

                let _ = sender.send(SyncResponse::SyncStatus { status });
            }
        }
    }

    fn on_add_peer(&mut self, tx_seq: u64, peer_id: PeerId) {
        info!("Adding new peer {peer_id:?} for tx_seq={tx_seq}");

        match self.controllers.get_mut(&tx_seq) {
            Some(controller) => {
                controller.on_peer_connected(peer_id);
                controller.transition();
            }
            None => {
                warn!("Received new peer {peer_id:?} for non-existent controller tx_seq={tx_seq}");
            }
        }
    }

    fn on_peer_disconnected(&mut self, peer_id: PeerId) {
        info!("Peer {peer_id:?} disconnected");

        for controller in self.controllers.values_mut() {
            controller.on_peer_disconnected(&peer_id);
            controller.transition();
        }
    }

    async fn on_get_chunks_request(
        &mut self,
        peer_id: PeerId,
        request_id: PeerRequestId,
        request: GetChunksRequest,
    ) {
        info!("Received GetChunks request: {:?}", request);

        // TODO(thegaram): can we do this validation in the network layer?
        if request.index_start >= request.index_end {
            self.ctx.send(NetworkMessage::SendErrorResponse {
                peer_id,
                id: request_id,
                error: RPCResponseErrorCode::InvalidRequest,
                reason: "Invalid chunk indices".to_string(),
            });
        }

        // FIXME(thegaram): use get_chunks_with_proof_by_tx_and_index_range
        // FIXME(thegaram): unload IO to worker
        let result = self
            .store
            .get_chunks_by_tx_and_index_range(
                request.tx_seq,
                request.index_start as usize,
                request.index_end as usize,
            )
            .await
            .map(|maybe_chunks| {
                maybe_chunks.map(|chunks| ChunkArrayWithProof {
                    chunks,
                    start_proof: ChunkProof::new_empty(),
                    end_proof: ChunkProof::new_empty(),
                })
            });

        match result {
            Ok(Some(chunks)) => {
                self.ctx.send(NetworkMessage::SendResponse {
                    peer_id,
                    id: request_id,
                    response: network::Response::Chunks(chunks),
                });
            }
            Ok(None) => {
                // FIXME(thegaram): will this happen if the index is out-of-range,
                // and/or if the data is only partially available on this node?
                self.ctx.send(NetworkMessage::SendErrorResponse {
                    peer_id,
                    id: request_id,
                    error: RPCResponseErrorCode::InvalidRequest,
                    reason: "Chunk does not exist".to_string(),
                });
            }
            Err(e) => {
                self.ctx.send(NetworkMessage::SendErrorResponse {
                    peer_id,
                    id: request_id,
                    error: RPCResponseErrorCode::ServerError,
                    // FIXME(thegaram): it's probably best not to expose
                    // this to peers, but for now it's useful for debugging.
                    reason: format!("db error: {:?}", e),
                });
            }
        }
    }

    async fn on_chunks_response(
        &mut self,
        peer_id: PeerId,
        request_id: RequestId,
        response: ChunkArrayWithProof,
    ) {
        info!(%peer_id, ?request_id, "Received Chunks response: {:?}", response.chunks);

        let tx_seq = match request_id {
            RequestId::SerialSync { tx_seq } => tx_seq,
        };

        match self.controllers.get_mut(&tx_seq) {
            Some(controller) => {
                controller.on_response(peer_id, response).await;
                controller.transition();
            }
            None => {
                warn!("Received chunks response for non-existent controller tx_seq={tx_seq}");
            }
        }
    }

    fn on_rpc_error(&mut self, peer_id: PeerId, request_id: RequestId) {
        info!(%peer_id, ?request_id, "Received RPC error");

        let tx_seq = match request_id {
            RequestId::SerialSync { tx_seq } => tx_seq,
        };

        match self.controllers.get_mut(&tx_seq) {
            Some(controller) => {
                controller.on_request_failed(peer_id);
                controller.transition();
            }
            None => {
                warn!("Received rpc error for non-existent controller tx_seq={tx_seq}");
            }
        }
    }

    fn on_start_sync_file(&mut self, tx_seq: u64, num_chunks: usize) {
        info!("Starting sync file for tx_seq={tx_seq}");

        // TODO(thegaram): add `put_tx` and `finalize_tx` logic

        let controller = self.controllers.entry(tx_seq).or_insert_with(|| {
            SerialSyncController::new(tx_seq, num_chunks, self.ctx.clone(), self.store.clone())
        });

        // trigger retry after failure
        if controller.is_failed() {
            controller.reset();
        }

        controller.transition();
    }

    fn on_find_file_gossip(&mut self, tx_seq: u64) {
        info!(%tx_seq, "Received FindFile gossip");

        // check if we have it
        // FIXME(thegaram): have a more approriate check
        if !matches!(self.store.get_chunk_by_tx_and_index(tx_seq, 0), Ok(Some(_))) {
            return;
        }

        // announce file
        // TODO(thegaram): consider choosing a random listen address
        let addr = match self.network_globals.listen_multiaddrs.read().first() {
            Some(addr) => addr.clone(),
            None => {
                error!("No listen address available");
                return;
            }
        };

        self.publish(PubsubMessage::AnnounceFile(AnnounceFile {
            tx_seq,
            at: addr.into(),
            timestamp: timestamp_now(),
        }));
    }

    fn on_announce_file_gossip(&mut self, tx_seq: u64, addr: Multiaddr) {
        info!(%tx_seq, %addr, "Received AnnounceFile gossip");

        // TODO
    }

    fn on_heartbeat(&mut self) {
        for controller in self.controllers.values_mut() {
            controller.transition();
        }

        // TODO(thegaram): gc old controllers
    }
}<|MERGE_RESOLUTION|>--- conflicted
+++ resolved
@@ -133,17 +133,13 @@
         }
     }
 
-<<<<<<< HEAD
     fn publish(&mut self, msg: PubsubMessage) {
         self.ctx.send(NetworkMessage::Publish {
             messages: vec![msg],
         });
     }
 
-    fn on_sync_msg(&mut self, msg: SyncMessage) {
-=======
     async fn on_sync_msg(&mut self, msg: SyncMessage) {
->>>>>>> 5f205d75
         warn!("Sync received message {:?}", msg);
 
         match msg {
@@ -184,7 +180,7 @@
             }
 
             SyncMessage::FindFileGossip { tx_seq } => {
-                self.on_find_file_gossip(tx_seq);
+                self.on_find_file_gossip(tx_seq).await;
             }
 
             SyncMessage::AnnounceFileGossip { tx_seq, addr } => {
@@ -354,12 +350,15 @@
         controller.transition();
     }
 
-    fn on_find_file_gossip(&mut self, tx_seq: u64) {
+    async fn on_find_file_gossip(&mut self, tx_seq: u64) {
         info!(%tx_seq, "Received FindFile gossip");
 
         // check if we have it
         // FIXME(thegaram): have a more approriate check
-        if !matches!(self.store.get_chunk_by_tx_and_index(tx_seq, 0), Ok(Some(_))) {
+        if !matches!(
+            self.store.get_chunk_by_tx_and_index(tx_seq, 0).await,
+            Ok(Some(_))
+        ) {
             return;
         }
 
