[package]
name = "storage"
version = "0.1.0"
edition = "2021"

[dependencies]
<<<<<<< HEAD
anyhow = { version = "1.0.57", features = ["backtrace"] }
=======
anyhow = "1.0.58"
>>>>>>> 89d9a92d
eth2_ssz = "0.4.0"
ethereum-types = "0.13.1"
kvdb = "0.11.0"
kvdb-memorydb = "0.11.0"
kvdb-rocksdb = "0.15.2"
merkle_tree = { path = "../../common/merkle_tree"}
merkletree = "0.21.0"
shared_types = { path = "../shared_types" }
<<<<<<< HEAD
tracing = "0.1.34"
typenum = "1.15.0"

[dev-dependencies]
tempdir = "0.3.7"
rand = "0.8.5"
=======
tracing = "0.1.35"
>>>>>>> 89d9a92d
<|MERGE_RESOLUTION|>--- conflicted
+++ resolved
@@ -4,11 +4,7 @@
 edition = "2021"
 
 [dependencies]
-<<<<<<< HEAD
-anyhow = { version = "1.0.57", features = ["backtrace"] }
-=======
-anyhow = "1.0.58"
->>>>>>> 89d9a92d
+anyhow = { version = "1.0.58", features = ["backtrace"] }
 eth2_ssz = "0.4.0"
 ethereum-types = "0.13.1"
 kvdb = "0.11.0"
@@ -17,13 +13,9 @@
 merkle_tree = { path = "../../common/merkle_tree"}
 merkletree = "0.21.0"
 shared_types = { path = "../shared_types" }
-<<<<<<< HEAD
-tracing = "0.1.34"
+tracing = "0.1.35"
 typenum = "1.15.0"
 
 [dev-dependencies]
 tempdir = "0.3.7"
-rand = "0.8.5"
-=======
-tracing = "0.1.35"
->>>>>>> 89d9a92d
+rand = "0.8.5"