--- conflicted
+++ resolved
@@ -37,13 +37,8 @@
 
 #[test]
 fn test_put_get() {
-<<<<<<< HEAD
-    let store = create_temp_log_store();
-    let chunk_count = store.store.chunk_batch_size + 0;
-=======
     let store = SimpleLogStore::memorydb().unwrap();
-    let chunk_count = store.chunk_batch_size + 1;
->>>>>>> 2a8f58cd
+    let chunk_count = store.chunk_batch_size + 0;
     let data_size = CHUNK_SIZE * chunk_count;
     let mut data = vec![0u8; data_size];
     for i in 0..chunk_count {
