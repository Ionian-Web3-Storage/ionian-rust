use crate::error::{Error, Result};
use crate::log_store::{
    LogChunkStore, LogStoreChunkRead, LogStoreChunkWrite, LogStoreRead, LogStoreWrite,
};
use crate::IonianKeyValueDB;
use anyhow::{anyhow, bail};
use kvdb_rocksdb::{Database, DatabaseConfig};
<<<<<<< HEAD
use merkle_light::hash::{Algorithm, Hashable};
use merkle_light::merkle::MerkleTree;
use merkle_light::proof::Proof;
use merkle_tree::RawLeafSha3Algorithm;
use rayon::prelude::*;
=======
use merkle_tree::Sha3Algorithm;
use merkletree::merkle::{next_pow2, MerkleTree};
use merkletree::proof::Proof;
use merkletree::store::VecStore;
>>>>>>> 568828c7
use shared_types::{
    Chunk, ChunkArray, ChunkArrayWithProof, ChunkProof, ChunkWithProof, DataRoot, Transaction,
    TransactionHash, CHUNK_SIZE,
};
use ssz::{Decode, DecodeError, Encode};
use std::cmp;
use std::path::Path;
use std::sync::Arc;
use typenum::U0;

const COL_TX: u32 = 0;
const COL_TX_HASH_INDEX: u32 = 1;
const COL_TX_MERKLE: u32 = 2;
const COL_CHUNK: u32 = 3;
const COL_NUM: u32 = 4;
// A chunk key is the concatenation of tx_seq(u64) and start_index(u32)
const CHUNK_KEY_SIZE: usize = 8 + 4;
const CHUNK_BATCH_SIZE: usize = 1024;

<<<<<<< HEAD
/// This represents the subtree of a chunk or the whole data merkle tree.
pub type SubMerkleTree = MerkleTree<[u8; 32], RawLeafSha3Algorithm>;
/// This can only be used to represent the top tree where the leaves are chunk subtree roots.
pub type TopMerkleTree = MerkleTree<[u8; 32], RawLeafSha3Algorithm>;
=======
pub type DataMerkleTree = MerkleTree<[u8; 32], Sha3Algorithm, VecStore<[u8; 32]>>;
>>>>>>> 568828c7
type DataProof = Proof<[u8; 32]>;

macro_rules! try_option {
    ($r: ident) => {
        match $r {
            Some(v) => v,
            None => return Ok(None),
        }
    };
    ($e: expr) => {
        match $e {
            Some(v) => v,
            None => return Ok(None),
        }
    };
}

/// Here we only encode the top tree leaf data because we cannot build `VecStore` from raw bytes.
/// If we want to save the whole tree, we'll need to save it as files using disk-related store,
/// or fork the dependency to expose the VecStore initialization method.
<<<<<<< HEAD
fn encode_merkle_tree<A: Algorithm<[u8; 32]>>(merkle_tree: &MerkleTree<[u8; 32], A>) -> Vec<u8> {
    let data = merkle_tree.as_slice();
    let mut data_bytes = Vec::new();
    data_bytes.extend_from_slice(&(merkle_tree.leafs() as u32).to_be_bytes());
    for leaf in &data[0..merkle_tree.leafs()] {
        data_bytes.extend_from_slice(leaf.as_slice());
=======
fn encode_merkle_tree(merkle_tree: &DataMerkleTree, actual_leafs: usize) -> Vec<u8> {
    let mut data_bytes = Vec::new();
    data_bytes.extend_from_slice(&(actual_leafs as u32).to_be_bytes());
    // for h in &**merkle_tree.data().unwrap() {
    for h in merkle_tree.read_range(0, actual_leafs).expect("checked") {
        data_bytes.extend_from_slice(h.as_slice());
>>>>>>> 568828c7
    }
    data_bytes
}

<<<<<<< HEAD
fn decode_merkle_tree(bytes: &[u8]) -> Result<TopMerkleTree> {
=======
fn decode_merkle_tree(bytes: &[u8]) -> Result<DataMerkleTree> {
>>>>>>> 568828c7
    if bytes.len() < 4 {
        bail!(anyhow!(
            "Merkle tree encoding too short: len={}",
            bytes.len()
        ));
    }
<<<<<<< HEAD
    let leaf_count = u32::from_be_bytes(bytes[0..4].try_into().unwrap()) as usize;
    let expected_len = 4 + 32 * leaf_count;
=======
    let actual_leafs = u32::from_be_bytes(bytes[0..4].try_into().unwrap()) as usize;
    let expected_len = 4 + 32 * actual_leafs;
>>>>>>> 568828c7
    if bytes.len() != expected_len {
        bail!(anyhow!(
            "Merkle tree encoding incorrect length: len={} expected={}",
            bytes.len(),
            expected_len
        ));
    }
<<<<<<< HEAD
    let mut data: Vec<[u8; 32]> = vec![Default::default(); leaf_count];
    for (i, leaf) in data.iter_mut().enumerate() {
        let offset = 4 + i * 32;
        leaf.copy_from_slice(&bytes[offset..offset + 32]);
    }
    Ok(TopMerkleTree::new(data))
}

/// This should be called with input checked.
pub fn sub_merkle_tree(leaf_data: &[u8]) -> Result<SubMerkleTree> {
    if leaf_data.len() % CHUNK_SIZE != 0 {
        bail!(anyhow!("merkle_tree: unmatch data size"));
    }
    let leaf_count = leaf_data.len() / CHUNK_SIZE;
    let mut data: Vec<Chunk> = vec![Chunk([0; CHUNK_SIZE]); leaf_count];
    for (i, chunk) in data.iter_mut().enumerate() {
        let offset = i * CHUNK_SIZE;
        chunk
            .0
            .copy_from_slice(&leaf_data[offset..offset + CHUNK_SIZE]);
    }
    Ok(SubMerkleTree::new(
        data.into_par_iter()
            .map(|e| {
                let mut a = RawLeafSha3Algorithm::default();
                e.hash(&mut a);
                a.hash()
            })
            .collect::<Vec<_>>(),
    ))
=======
    // DataMerkleTree::from_data_store(VecStore::<_>(tree), leafs)
    //     .map_err(|e| Error::Custom(e.to_string()))
    merkle_tree(&bytes[4..], 32, None)
}

/// This should be called with all input checked.
/// FIXME: `merkletree` requires data to be exactly power of 2, so just fill empty data so far.
pub fn merkle_tree(
    leaf_data: &[u8],
    element_size: usize,
    depth: Option<usize>,
) -> Result<DataMerkleTree> {
    if leaf_data.len() % element_size != 0 {
        bail!(anyhow!("merkle_tree: unmatch data size"));
    }
    let actual_leafs = leaf_data.len() / element_size;
    // TODO: At least 2 leaves for now.
    let leafs = match depth {
        None => cmp::max(next_pow2(actual_leafs), 2),
        Some(d) => 1usize << d,
    };
    let mut data: Vec<u8> = vec![0u8; leafs * element_size];
    data[0..leaf_data.len()].copy_from_slice(leaf_data);
    DataMerkleTree::from_byte_slice(&data)
>>>>>>> 568828c7
}

#[allow(unused)]
fn tree_size(leafs: usize) -> usize {
    let mut expected_size = leafs;
    let mut next_layer = leafs;
    while next_layer != 0 {
        next_layer /= next_layer;
        expected_size += next_layer;
    }
    expected_size
}

pub struct SimpleLogStore {
    kvdb: Arc<dyn IonianKeyValueDB>,
    chunk_store: Arc<dyn LogChunkStore>,
    pub chunk_batch_size: usize,
}

impl SimpleLogStore {
    #[allow(unused)]
    pub fn open(path: &Path) -> Result<Self> {
        let mut config = DatabaseConfig::with_columns(COL_NUM);
        config.enable_statistics = true;
        let kvdb = Arc::new(Database::open(&config, path)?);
        Ok(Self {
            kvdb: kvdb.clone(),
            chunk_store: Arc::new(BatchChunkStore {
                kvdb,
                batch_size: CHUNK_BATCH_SIZE,
            }),
            chunk_batch_size: CHUNK_BATCH_SIZE,
        })
    }

<<<<<<< HEAD
    fn get_top_tree(&self, tx_seq: u64) -> Result<Option<TopMerkleTree>> {
=======
    fn get_top_tree(&self, tx_seq: u64) -> Result<Option<DataMerkleTree>> {
>>>>>>> 568828c7
        let tree_bytes = try_option!(self.kvdb.get(COL_TX_MERKLE, &tx_seq.to_be_bytes())?);
        Ok(Some(decode_merkle_tree(tree_bytes.as_slice())?))
    }

    fn get_sub_tree(
        &self,
        tx_seq: u64,
        batch_start_index: usize,
<<<<<<< HEAD
    ) -> Result<Option<(ChunkArray, SubMerkleTree)>> {
=======
    ) -> Result<Option<DataMerkleTree>> {
>>>>>>> 568828c7
        if batch_start_index % self.chunk_batch_size != 0 {
            bail!(Error::InvalidBatchBoundary);
        }
        let batch_end_index = batch_start_index + self.chunk_batch_size;
        let chunk_array = try_option!(self.chunk_store.get_chunks_by_tx_and_index_range(
            tx_seq,
            batch_start_index,
            batch_end_index,
        )?);
<<<<<<< HEAD
        let sub_tree = sub_merkle_tree(&chunk_array.data)?;
        Ok(Some((chunk_array, sub_tree)))
=======
        Ok(Some(merkle_tree(&chunk_array.data, CHUNK_SIZE, Some(10))?))
>>>>>>> 568828c7
    }

    fn get_subtree_proof(&self, tx_seq: u64, index: usize) -> Result<Option<DataProof>> {
        let batch_start_index = index / self.chunk_batch_size * self.chunk_batch_size;
<<<<<<< HEAD
        let (_, sub_tree) = try_option!(self.get_sub_tree(tx_seq, batch_start_index)?);
        let offset = index % self.chunk_batch_size;
        let sub_proof = sub_tree.gen_proof(offset);
=======
        let sub_tree = try_option!(self.get_sub_tree(tx_seq, batch_start_index)?);
        let offset = index % self.chunk_batch_size;
        let sub_proof = sub_tree.gen_proof(offset)?;
>>>>>>> 568828c7
        Ok(Some(sub_proof))
    }
}

pub struct BatchChunkStore {
    kvdb: Arc<dyn IonianKeyValueDB>,
    batch_size: usize,
}

impl LogStoreChunkWrite for BatchChunkStore {
    /// For implementation simplicity and performance reasons, all chunks in a batch must be stored at once,
    /// meaning the caller need to process and store chunks with a batch size that is a multiple of `self.batch_size`
    /// and so is the batch boundary.
    fn put_chunks(&self, tx_seq: u64, chunks: ChunkArray) -> Result<()> {
        if chunks.start_index as usize % self.batch_size != 0 || chunks.data.len() % CHUNK_SIZE != 0
        {
            bail!(Error::InvalidBatchBoundary);
        }
        let mut tx = self.kvdb.transaction();
        let end_index = chunks.start_index as usize + (chunks.data.len() / CHUNK_SIZE);
        for (index, end) in batch_iter(chunks.start_index as usize, end_index, self.batch_size) {
            let key = chunk_key(tx_seq, index);
            tx.put(
                COL_CHUNK,
                &key,
                &chunks.data[(index - chunks.start_index as usize) * CHUNK_SIZE
                    ..(end - chunks.start_index as usize) * CHUNK_SIZE],
            );
        }
        self.kvdb.write(tx)?;
        Ok(())
    }
}

impl LogStoreChunkRead for BatchChunkStore {
    fn get_chunk_by_tx_and_index(&self, tx_seq: u64, index: usize) -> Result<Option<Chunk>> {
        let maybe_chunk = self
            .get_chunks_by_tx_and_index_range(tx_seq, index, index + 1)?
            .map(|chunk_array| Chunk(chunk_array.data.try_into().expect("chunk data size match")));
        Ok(maybe_chunk)
    }

    fn get_chunks_by_tx_and_index_range(
        &self,
        tx_seq: u64,
        index_start: usize,
        index_end: usize,
    ) -> Result<Option<ChunkArray>> {
        if index_end <= index_start {
            bail!(Error::InvalidBatchBoundary);
        }
        let mut data = Vec::with_capacity((index_end - index_start) * CHUNK_SIZE);
        for (index, end_index) in batch_iter(index_start, index_end, self.batch_size) {
            let batch_start_index = index / self.batch_size * self.batch_size;
            let key = chunk_key(tx_seq, batch_start_index);
            let batch_data = try_option!(self.kvdb.get(COL_CHUNK, &key)?);
            let start_offset = (index % self.batch_size) * CHUNK_SIZE;
            let end_offset = cmp::min(
                batch_data.len(),
                ((end_index - 1) % self.batch_size + 1) * CHUNK_SIZE,
            );
            // If the loaded data of the last chunk is shorted than `batch_end`, we return the data
            // without error and leave the caller to check if there is any error.
            // TODO: Decide if this bahavior is what we need.
            if batch_data.len() != self.batch_size * CHUNK_SIZE {
                if index / self.batch_size == (index_end - 1) / self.batch_size {
                    trace!("read partial last batch");
                    if start_offset >= batch_data.len() {
                        return Ok(None);
                    }
                } else {
                    bail!(Error::Custom("incomplete chunk batch".to_string()));
                }
            }
            data.extend_from_slice(&batch_data[start_offset..end_offset]);
        }
        Ok(Some(ChunkArray {
            data,
            start_index: index_start as u32,
        }))
    }
}

impl SimpleLogStore {
    #[allow(unused)]
    pub fn rocksdb(path: &Path) -> Result<Self> {
        let mut config = DatabaseConfig::with_columns(COL_NUM);
        config.enable_statistics = true;
        let kvdb = Arc::new(Database::open(&config, path)?);

        Ok(Self {
            kvdb: kvdb.clone(),
            chunk_store: Arc::new(BatchChunkStore {
                kvdb,
                batch_size: CHUNK_BATCH_SIZE,
            }),
            chunk_batch_size: CHUNK_BATCH_SIZE,
        })
    }

    #[allow(unused)]
    pub fn memorydb() -> Result<Self> {
        let kvdb = Arc::new(kvdb_memorydb::create(COL_NUM));

        Ok(Self {
            kvdb: kvdb.clone(),
            chunk_store: Arc::new(BatchChunkStore {
                kvdb,
                batch_size: CHUNK_BATCH_SIZE,
            }),
            chunk_batch_size: CHUNK_BATCH_SIZE,
        })
    }
}

impl LogStoreChunkRead for SimpleLogStore {
    fn get_chunk_by_tx_and_index(&self, tx_seq: u64, index: usize) -> Result<Option<Chunk>> {
        self.chunk_store.get_chunk_by_tx_and_index(tx_seq, index)
    }

    fn get_chunks_by_tx_and_index_range(
        &self,
        tx_seq: u64,
        index_start: usize,
        index_end: usize,
    ) -> Result<Option<ChunkArray>> {
        self.chunk_store
            .get_chunks_by_tx_and_index_range(tx_seq, index_start, index_end)
    }
}

impl LogStoreChunkWrite for SimpleLogStore {
    fn put_chunks(&self, tx_seq: u64, chunks: ChunkArray) -> Result<()> {
        self.chunk_store.put_chunks(tx_seq, chunks)
    }
}

impl LogStoreWrite for SimpleLogStore {
    fn put_tx(&self, tx: Transaction) -> Result<()> {
        let mut db_tx = self.kvdb.transaction();
        db_tx.put(COL_TX, &tx.seq.to_be_bytes(), &tx.as_ssz_bytes());
        db_tx.put(COL_TX_HASH_INDEX, tx.hash.as_bytes(), &tx.seq.to_be_bytes());
        self.kvdb.write(db_tx).map_err(Into::into)
    }

    fn finalize_tx(&self, tx_seq: u64) -> Result<()> {
        let maybe_tx = self.get_tx_by_seq_number(tx_seq)?;
        if maybe_tx.is_none() {
            bail!(Error::Custom(format!(
                "finalize_tx: tx not in db, tx_seq={}",
                tx_seq
            )));
        }
        let tx = maybe_tx.unwrap();
<<<<<<< HEAD
        if tx.size <= self.chunk_batch_size as u64 * CHUNK_SIZE as u64 {
            // Only one batch, so there is no need for a top tree.
            return Ok(());
        }
        let chunk_index_end = (tx.size / CHUNK_SIZE as u64) as usize;
        let mut chunk_batch_roots = Vec::with_capacity(chunk_index_end / self.chunk_batch_size + 1);
=======
        let chunk_index_end = (tx.size / CHUNK_SIZE as u64) as usize;
        let mut chunk_batch_roots =
            Vec::with_capacity((chunk_index_end / self.chunk_batch_size + 1) * 32);
>>>>>>> 568828c7
        for (batch_start_index, batch_end_index) in
            batch_iter(0, chunk_index_end, self.chunk_batch_size)
        {
            let maybe_chunks = self.chunk_store.get_chunks_by_tx_and_index_range(
                tx_seq,
                batch_start_index,
                batch_end_index,
            )?;
            if maybe_chunks.is_none() {
                bail!(anyhow!(
                    "finalize_tx: chunk batch not in db, start_index={}",
                    batch_start_index
                ));
            }
            let chunks = maybe_chunks.unwrap();
            if batch_end_index - batch_start_index != chunks.data.len() / CHUNK_SIZE {
                bail!(anyhow!(
                    "finalize_tx: data length unmatch: expected_chunks={}, data_len={}",
                    batch_end_index % self.chunk_batch_size,
                    chunks.data.len()
                ));
            }
<<<<<<< HEAD
            let merkle_tree = sub_merkle_tree(&chunks.data)?;
=======
            let merkle_tree = merkle_tree(&chunks.data, CHUNK_SIZE, Some(10))?;
>>>>>>> 568828c7
            let merkle_root = merkle_tree.root();
            chunk_batch_roots.extend_from_slice(&merkle_root);
        }
<<<<<<< HEAD
        let merkle_tree = TopMerkleTree::new(chunk_batch_roots);
=======
        let merkle_tree = merkle_tree(&chunk_batch_roots, 32, None)?;
>>>>>>> 568828c7
        if merkle_tree.root() != tx.data_merkle_root.0 {
            // TODO: Delete all chunks?
            bail!(Error::Custom(format!(
                "finalize_tx: data merkle root unmatch, found={:?} expected={:?}",
                DataRoot::from(merkle_tree.root()),
                tx.data_merkle_root,
            )));
        }
        self.kvdb.put(
            COL_TX_MERKLE,
            &tx_seq.to_be_bytes(),
<<<<<<< HEAD
            &encode_merkle_tree(&merkle_tree),
=======
            &encode_merkle_tree(&merkle_tree, chunk_batch_roots.len() / 32),
>>>>>>> 568828c7
        )?;
        // TODO: Mark the tx as completed.
        Ok(())
    }
}

impl LogStoreRead for SimpleLogStore {
    fn get_tx_by_hash(&self, hash: &TransactionHash) -> Result<Option<Transaction>> {
        let value = try_option!(self.kvdb.get(COL_TX_HASH_INDEX, hash.as_bytes())?);
        if value.len() != 8 {
            bail!(Error::ValueDecodingError(DecodeError::InvalidByteLength {
                len: value.len(),
                expected: 8,
            }));
        }
        let seq = u64::from_be_bytes(value.try_into().unwrap());
        self.get_tx_by_seq_number(seq)
    }

    fn get_tx_by_seq_number(&self, seq: u64) -> Result<Option<Transaction>> {
        let value = try_option!(self.kvdb.get(COL_TX, &seq.to_be_bytes())?);
        let tx = Transaction::from_ssz_bytes(&value).map_err(Error::from)?;
        Ok(Some(tx))
    }

    fn get_chunk_with_proof_by_tx_and_index(
        &self,
        tx_seq: u64,
        index: usize,
    ) -> Result<Option<ChunkWithProof>> {
<<<<<<< HEAD
        // TODO: It's possible to skip loading the tx in most cases. Optimize later.
        let batch_index = index / self.chunk_batch_size;
        let offset = index % self.chunk_batch_size;
        let (chunk_array, sub_tree) =
            try_option!(self.get_sub_tree(tx_seq, batch_index * self.chunk_batch_size)?);
        let sub_proof = sub_tree.gen_proof(offset);

        let tx = try_option!(self.get_tx_by_seq_number(tx_seq)?);
        let proof = if tx.size <= self.chunk_batch_size as u64 * CHUNK_SIZE as u64 {
            // The total tx size is less than a batch, so there is no top tree.
            ChunkProof::from_merkle_proof(&sub_proof)
        } else {
            let top_tree = try_option!(self.get_top_tree(tx_seq)?);
            let top_proof = top_tree.gen_proof(batch_index);
            chunk_proof(&top_proof, &sub_proof)?
        };
        Ok(Some(ChunkWithProof {
            chunk: try_option!(chunk_array.chunk_at(index)),
            proof,
=======
        let top_tree = try_option!(self.get_top_tree(tx_seq)?);
        let batch_index = index / self.chunk_batch_size;
        let top_proof = top_tree.gen_proof(batch_index)?;
        let sub_tree = try_option!(self.get_sub_tree(tx_seq, batch_index * self.chunk_batch_size)?);
        let offset = index % self.chunk_batch_size;
        let sub_proof = sub_tree.gen_proof(offset)?;
        if top_proof.item() != sub_proof.root() {
            bail!(Error::Custom(format!(
                "top tree and sub tree mismatch: top_leaf={:?}, sub_root={:?}",
                top_proof.item(),
                sub_proof.root()
            )));
        }
        let mut lemma = sub_proof.lemma().clone();
        let mut path = sub_proof.path().clone();
        assert!(lemma.pop().is_some());
        lemma.extend_from_slice(&top_proof.lemma()[1..]);
        path.extend_from_slice(top_proof.path());
        let proof = Proof::new::<U0, U0>(None, lemma, path)?;
        Ok(Some(ChunkWithProof {
            chunk: Chunk(sub_tree.read_at(offset)?),
            proof: ChunkProof::from_merkle_proof(&proof),
>>>>>>> 568828c7
        }))
    }

    fn get_chunks_with_proof_by_tx_and_index_range(
        &self,
        tx_seq: u64,
        index_start: usize,
        index_end: usize,
    ) -> Result<Option<ChunkArrayWithProof>> {
        if index_end <= index_start {
            bail!(Error::InvalidBatchBoundary);
        }
<<<<<<< HEAD
        let tx = try_option!(self.get_tx_by_seq_number(tx_seq)?);
        if index_end as u64 * CHUNK_SIZE as u64 > tx.size {
            bail!(Error::InvalidBatchBoundary);
        }
        if tx.size <= self.chunk_batch_size as u64 * CHUNK_SIZE as u64 {
            // The total tx size is less than a batch, so there is no top tree.
            let (chunk_array, sub_tree) = try_option!(self.get_sub_tree(tx_seq, 0)?);
            let start_proof = ChunkProof::from_merkle_proof(&sub_tree.gen_proof(index_start));
            let end_proof = ChunkProof::from_merkle_proof(&sub_tree.gen_proof(index_end - 1));
            Ok(Some(ChunkArrayWithProof {
                chunks: try_option!(chunk_array.sub_array(index_start, index_end)),
                start_proof,
                end_proof,
            }))
        } else {
            let top_tree = try_option!(self.get_top_tree(tx_seq)?);
            let left_batch_index = index_start / self.chunk_batch_size;
            let right_batch_index = (index_end - 1) / self.chunk_batch_size;
            let (start_proof, end_proof) = if left_batch_index == right_batch_index {
                let top_proof = top_tree.gen_proof(left_batch_index);
                let (_, sub_tree) = try_option!(
                    self.get_sub_tree(tx_seq, left_batch_index * self.chunk_batch_size)?
                );
                let left_offset = index_start % self.chunk_batch_size;
                let left_sub_proof = sub_tree.gen_proof(left_offset);
                let right_offset = (index_end - 1) % self.chunk_batch_size;
                let right_sub_proof = sub_tree.gen_proof(right_offset);
                (
                    chunk_proof(&top_proof, &left_sub_proof)?,
                    chunk_proof(&top_proof, &right_sub_proof)?,
                )
            } else {
                let left_top_proof = top_tree.gen_proof(left_batch_index);
                let right_top_proof = top_tree.gen_proof(right_batch_index);
                let left_sub_proof = try_option!(self.get_subtree_proof(tx_seq, index_start)?);
                let right_sub_proof = try_option!(self.get_subtree_proof(tx_seq, index_end - 1)?);
                (
                    chunk_proof(&left_top_proof, &left_sub_proof)?,
                    chunk_proof(&right_top_proof, &right_sub_proof)?,
                )
            };
            // TODO: The chunks may have been loaded from the proof generation process above.
            let chunks = try_option!(self.get_chunks_by_tx_and_index_range(
                tx_seq,
                index_start,
                index_end
            )?);
            Ok(Some(ChunkArrayWithProof {
                chunks,
                start_proof,
                end_proof,
            }))
        }
=======
        let top_tree = try_option!(self.get_top_tree(tx_seq)?);
        let left_batch_index = index_start / self.chunk_batch_size;
        let right_batch_index = (index_end - 1) / self.chunk_batch_size;
        let (left_proof, right_proof) = if left_batch_index == right_batch_index {
            let top_proof = top_tree.gen_proof(left_batch_index)?;
            let sub_tree =
                try_option!(self.get_sub_tree(tx_seq, left_batch_index * self.chunk_batch_size)?);
            let left_offset = index_start % self.chunk_batch_size;
            let left_sub_proof = sub_tree.gen_proof(left_offset)?;
            let right_offset = (index_end - 1) % self.chunk_batch_size;
            let right_sub_proof = sub_tree.gen_proof(right_offset)?;
            (
                chunk_proof(&top_proof, &left_sub_proof)?,
                chunk_proof(&top_proof, &right_sub_proof)?,
            )
        } else {
            let left_top_proof = top_tree.gen_proof(left_batch_index)?;
            let right_top_proof = top_tree.gen_proof(right_batch_index)?;
            let left_sub_proof = try_option!(self.get_subtree_proof(tx_seq, index_start)?);
            let right_sub_proof = try_option!(self.get_subtree_proof(tx_seq, index_end - 1)?);
            (
                chunk_proof(&left_top_proof, &left_sub_proof)?,
                chunk_proof(&right_top_proof, &right_sub_proof)?,
            )
        };
        // TODO: The chunks may have been loaded from the proof generation process above.
        let chunks =
            try_option!(self.get_chunks_by_tx_and_index_range(tx_seq, index_start, index_end)?);
        Ok(Some(ChunkArrayWithProof {
            chunks,
            start_proof: left_proof,
            end_proof: right_proof,
        }))
>>>>>>> 568828c7
    }
}

fn chunk_key(tx_seq: u64, index: usize) -> [u8; CHUNK_KEY_SIZE] {
    let mut key = [0u8; CHUNK_KEY_SIZE];
    key[0..8].copy_from_slice(&tx_seq.to_be_bytes());
    key[8..12].copy_from_slice(&(index as u32).to_be_bytes());
    key
}

fn chunk_proof(top_proof: &DataProof, sub_proof: &DataProof) -> Result<ChunkProof> {
    if top_proof.item() != sub_proof.root() {
        bail!(Error::Custom(format!(
            "top tree and sub tree mismatch: top_leaf={:?}, sub_root={:?}",
            top_proof.item(),
            sub_proof.root()
        )));
    }
<<<<<<< HEAD
    let mut lemma = sub_proof.lemma().to_vec();
    let mut path = sub_proof.path().to_vec();
    if lemma.len() == 1 {
        // Proof for a single-node tree.
        assert!(path.is_empty());
    } else {
        assert!(lemma.pop().is_some());
    }
    lemma.extend_from_slice(&top_proof.lemma()[1..]);
    path.extend_from_slice(top_proof.path());
    let proof = DataProof::new(lemma, path);
=======
    let mut lemma = sub_proof.lemma().clone();
    let mut path = sub_proof.path().clone();
    assert!(lemma.pop().is_some());
    lemma.extend_from_slice(&top_proof.lemma()[1..]);
    path.extend_from_slice(top_proof.path());
    let proof = DataProof::new::<U0, U0>(None, lemma, path)?;
>>>>>>> 568828c7
    Ok(ChunkProof::from_merkle_proof(&proof))
}

/// Return the batch boundaries `(batch_start_index, batch_end_index)` given the index range.
fn batch_iter(start: usize, end: usize, batch_size: usize) -> Vec<(usize, usize)> {
    let mut list = Vec::new();
    for i in (start / batch_size * batch_size..end).step_by(batch_size) {
        let batch_start = cmp::max(start, i);
        let batch_end = cmp::min(end, i + batch_size);
        list.push((batch_start, batch_end));
    }
    list
}<|MERGE_RESOLUTION|>--- conflicted
+++ resolved
@@ -5,18 +5,12 @@
 use crate::IonianKeyValueDB;
 use anyhow::{anyhow, bail};
 use kvdb_rocksdb::{Database, DatabaseConfig};
-<<<<<<< HEAD
 use merkle_light::hash::{Algorithm, Hashable};
-use merkle_light::merkle::MerkleTree;
+use merkle_light::merkle::{next_pow2, MerkleTree};
 use merkle_light::proof::Proof;
 use merkle_tree::RawLeafSha3Algorithm;
+use merkletree::proof::Proof;
 use rayon::prelude::*;
-=======
-use merkle_tree::Sha3Algorithm;
-use merkletree::merkle::{next_pow2, MerkleTree};
-use merkletree::proof::Proof;
-use merkletree::store::VecStore;
->>>>>>> 568828c7
 use shared_types::{
     Chunk, ChunkArray, ChunkArrayWithProof, ChunkProof, ChunkWithProof, DataRoot, Transaction,
     TransactionHash, CHUNK_SIZE,
@@ -36,14 +30,10 @@
 const CHUNK_KEY_SIZE: usize = 8 + 4;
 const CHUNK_BATCH_SIZE: usize = 1024;
 
-<<<<<<< HEAD
 /// This represents the subtree of a chunk or the whole data merkle tree.
 pub type SubMerkleTree = MerkleTree<[u8; 32], RawLeafSha3Algorithm>;
 /// This can only be used to represent the top tree where the leaves are chunk subtree roots.
 pub type TopMerkleTree = MerkleTree<[u8; 32], RawLeafSha3Algorithm>;
-=======
-pub type DataMerkleTree = MerkleTree<[u8; 32], Sha3Algorithm, VecStore<[u8; 32]>>;
->>>>>>> 568828c7
 type DataProof = Proof<[u8; 32]>;
 
 macro_rules! try_option {
@@ -64,43 +54,25 @@
 /// Here we only encode the top tree leaf data because we cannot build `VecStore` from raw bytes.
 /// If we want to save the whole tree, we'll need to save it as files using disk-related store,
 /// or fork the dependency to expose the VecStore initialization method.
-<<<<<<< HEAD
 fn encode_merkle_tree<A: Algorithm<[u8; 32]>>(merkle_tree: &MerkleTree<[u8; 32], A>) -> Vec<u8> {
     let data = merkle_tree.as_slice();
     let mut data_bytes = Vec::new();
     data_bytes.extend_from_slice(&(merkle_tree.leafs() as u32).to_be_bytes());
     for leaf in &data[0..merkle_tree.leafs()] {
         data_bytes.extend_from_slice(leaf.as_slice());
-=======
-fn encode_merkle_tree(merkle_tree: &DataMerkleTree, actual_leafs: usize) -> Vec<u8> {
-    let mut data_bytes = Vec::new();
-    data_bytes.extend_from_slice(&(actual_leafs as u32).to_be_bytes());
-    // for h in &**merkle_tree.data().unwrap() {
-    for h in merkle_tree.read_range(0, actual_leafs).expect("checked") {
-        data_bytes.extend_from_slice(h.as_slice());
->>>>>>> 568828c7
     }
     data_bytes
 }
 
-<<<<<<< HEAD
 fn decode_merkle_tree(bytes: &[u8]) -> Result<TopMerkleTree> {
-=======
-fn decode_merkle_tree(bytes: &[u8]) -> Result<DataMerkleTree> {
->>>>>>> 568828c7
     if bytes.len() < 4 {
         bail!(anyhow!(
             "Merkle tree encoding too short: len={}",
             bytes.len()
         ));
     }
-<<<<<<< HEAD
     let leaf_count = u32::from_be_bytes(bytes[0..4].try_into().unwrap()) as usize;
     let expected_len = 4 + 32 * leaf_count;
-=======
-    let actual_leafs = u32::from_be_bytes(bytes[0..4].try_into().unwrap()) as usize;
-    let expected_len = 4 + 32 * actual_leafs;
->>>>>>> 568828c7
     if bytes.len() != expected_len {
         bail!(anyhow!(
             "Merkle tree encoding incorrect length: len={} expected={}",
@@ -108,7 +80,6 @@
             expected_len
         ));
     }
-<<<<<<< HEAD
     let mut data: Vec<[u8; 32]> = vec![Default::default(); leaf_count];
     for (i, leaf) in data.iter_mut().enumerate() {
         let offset = 4 + i * 32;
@@ -139,32 +110,6 @@
             })
             .collect::<Vec<_>>(),
     ))
-=======
-    // DataMerkleTree::from_data_store(VecStore::<_>(tree), leafs)
-    //     .map_err(|e| Error::Custom(e.to_string()))
-    merkle_tree(&bytes[4..], 32, None)
-}
-
-/// This should be called with all input checked.
-/// FIXME: `merkletree` requires data to be exactly power of 2, so just fill empty data so far.
-pub fn merkle_tree(
-    leaf_data: &[u8],
-    element_size: usize,
-    depth: Option<usize>,
-) -> Result<DataMerkleTree> {
-    if leaf_data.len() % element_size != 0 {
-        bail!(anyhow!("merkle_tree: unmatch data size"));
-    }
-    let actual_leafs = leaf_data.len() / element_size;
-    // TODO: At least 2 leaves for now.
-    let leafs = match depth {
-        None => cmp::max(next_pow2(actual_leafs), 2),
-        Some(d) => 1usize << d,
-    };
-    let mut data: Vec<u8> = vec![0u8; leafs * element_size];
-    data[0..leaf_data.len()].copy_from_slice(leaf_data);
-    DataMerkleTree::from_byte_slice(&data)
->>>>>>> 568828c7
 }
 
 #[allow(unused)]
@@ -200,11 +145,7 @@
         })
     }
 
-<<<<<<< HEAD
     fn get_top_tree(&self, tx_seq: u64) -> Result<Option<TopMerkleTree>> {
-=======
-    fn get_top_tree(&self, tx_seq: u64) -> Result<Option<DataMerkleTree>> {
->>>>>>> 568828c7
         let tree_bytes = try_option!(self.kvdb.get(COL_TX_MERKLE, &tx_seq.to_be_bytes())?);
         Ok(Some(decode_merkle_tree(tree_bytes.as_slice())?))
     }
@@ -213,11 +154,7 @@
         &self,
         tx_seq: u64,
         batch_start_index: usize,
-<<<<<<< HEAD
     ) -> Result<Option<(ChunkArray, SubMerkleTree)>> {
-=======
-    ) -> Result<Option<DataMerkleTree>> {
->>>>>>> 568828c7
         if batch_start_index % self.chunk_batch_size != 0 {
             bail!(Error::InvalidBatchBoundary);
         }
@@ -227,25 +164,15 @@
             batch_start_index,
             batch_end_index,
         )?);
-<<<<<<< HEAD
         let sub_tree = sub_merkle_tree(&chunk_array.data)?;
         Ok(Some((chunk_array, sub_tree)))
-=======
-        Ok(Some(merkle_tree(&chunk_array.data, CHUNK_SIZE, Some(10))?))
->>>>>>> 568828c7
     }
 
     fn get_subtree_proof(&self, tx_seq: u64, index: usize) -> Result<Option<DataProof>> {
         let batch_start_index = index / self.chunk_batch_size * self.chunk_batch_size;
-<<<<<<< HEAD
         let (_, sub_tree) = try_option!(self.get_sub_tree(tx_seq, batch_start_index)?);
         let offset = index % self.chunk_batch_size;
         let sub_proof = sub_tree.gen_proof(offset);
-=======
-        let sub_tree = try_option!(self.get_sub_tree(tx_seq, batch_start_index)?);
-        let offset = index % self.chunk_batch_size;
-        let sub_proof = sub_tree.gen_proof(offset)?;
->>>>>>> 568828c7
         Ok(Some(sub_proof))
     }
 }
@@ -400,18 +327,12 @@
             )));
         }
         let tx = maybe_tx.unwrap();
-<<<<<<< HEAD
         if tx.size <= self.chunk_batch_size as u64 * CHUNK_SIZE as u64 {
             // Only one batch, so there is no need for a top tree.
             return Ok(());
         }
         let chunk_index_end = (tx.size / CHUNK_SIZE as u64) as usize;
         let mut chunk_batch_roots = Vec::with_capacity(chunk_index_end / self.chunk_batch_size + 1);
-=======
-        let chunk_index_end = (tx.size / CHUNK_SIZE as u64) as usize;
-        let mut chunk_batch_roots =
-            Vec::with_capacity((chunk_index_end / self.chunk_batch_size + 1) * 32);
->>>>>>> 568828c7
         for (batch_start_index, batch_end_index) in
             batch_iter(0, chunk_index_end, self.chunk_batch_size)
         {
@@ -434,19 +355,11 @@
                     chunks.data.len()
                 ));
             }
-<<<<<<< HEAD
             let merkle_tree = sub_merkle_tree(&chunks.data)?;
-=======
-            let merkle_tree = merkle_tree(&chunks.data, CHUNK_SIZE, Some(10))?;
->>>>>>> 568828c7
             let merkle_root = merkle_tree.root();
             chunk_batch_roots.extend_from_slice(&merkle_root);
         }
-<<<<<<< HEAD
         let merkle_tree = TopMerkleTree::new(chunk_batch_roots);
-=======
-        let merkle_tree = merkle_tree(&chunk_batch_roots, 32, None)?;
->>>>>>> 568828c7
         if merkle_tree.root() != tx.data_merkle_root.0 {
             // TODO: Delete all chunks?
             bail!(Error::Custom(format!(
@@ -458,11 +371,7 @@
         self.kvdb.put(
             COL_TX_MERKLE,
             &tx_seq.to_be_bytes(),
-<<<<<<< HEAD
             &encode_merkle_tree(&merkle_tree),
-=======
-            &encode_merkle_tree(&merkle_tree, chunk_batch_roots.len() / 32),
->>>>>>> 568828c7
         )?;
         // TODO: Mark the tx as completed.
         Ok(())
@@ -493,7 +402,6 @@
         tx_seq: u64,
         index: usize,
     ) -> Result<Option<ChunkWithProof>> {
-<<<<<<< HEAD
         // TODO: It's possible to skip loading the tx in most cases. Optimize later.
         let batch_index = index / self.chunk_batch_size;
         let offset = index % self.chunk_batch_size;
@@ -513,30 +421,6 @@
         Ok(Some(ChunkWithProof {
             chunk: try_option!(chunk_array.chunk_at(index)),
             proof,
-=======
-        let top_tree = try_option!(self.get_top_tree(tx_seq)?);
-        let batch_index = index / self.chunk_batch_size;
-        let top_proof = top_tree.gen_proof(batch_index)?;
-        let sub_tree = try_option!(self.get_sub_tree(tx_seq, batch_index * self.chunk_batch_size)?);
-        let offset = index % self.chunk_batch_size;
-        let sub_proof = sub_tree.gen_proof(offset)?;
-        if top_proof.item() != sub_proof.root() {
-            bail!(Error::Custom(format!(
-                "top tree and sub tree mismatch: top_leaf={:?}, sub_root={:?}",
-                top_proof.item(),
-                sub_proof.root()
-            )));
-        }
-        let mut lemma = sub_proof.lemma().clone();
-        let mut path = sub_proof.path().clone();
-        assert!(lemma.pop().is_some());
-        lemma.extend_from_slice(&top_proof.lemma()[1..]);
-        path.extend_from_slice(top_proof.path());
-        let proof = Proof::new::<U0, U0>(None, lemma, path)?;
-        Ok(Some(ChunkWithProof {
-            chunk: Chunk(sub_tree.read_at(offset)?),
-            proof: ChunkProof::from_merkle_proof(&proof),
->>>>>>> 568828c7
         }))
     }
 
@@ -549,7 +433,6 @@
         if index_end <= index_start {
             bail!(Error::InvalidBatchBoundary);
         }
-<<<<<<< HEAD
         let tx = try_option!(self.get_tx_by_seq_number(tx_seq)?);
         if index_end as u64 * CHUNK_SIZE as u64 > tx.size {
             bail!(Error::InvalidBatchBoundary);
@@ -603,41 +486,6 @@
                 end_proof,
             }))
         }
-=======
-        let top_tree = try_option!(self.get_top_tree(tx_seq)?);
-        let left_batch_index = index_start / self.chunk_batch_size;
-        let right_batch_index = (index_end - 1) / self.chunk_batch_size;
-        let (left_proof, right_proof) = if left_batch_index == right_batch_index {
-            let top_proof = top_tree.gen_proof(left_batch_index)?;
-            let sub_tree =
-                try_option!(self.get_sub_tree(tx_seq, left_batch_index * self.chunk_batch_size)?);
-            let left_offset = index_start % self.chunk_batch_size;
-            let left_sub_proof = sub_tree.gen_proof(left_offset)?;
-            let right_offset = (index_end - 1) % self.chunk_batch_size;
-            let right_sub_proof = sub_tree.gen_proof(right_offset)?;
-            (
-                chunk_proof(&top_proof, &left_sub_proof)?,
-                chunk_proof(&top_proof, &right_sub_proof)?,
-            )
-        } else {
-            let left_top_proof = top_tree.gen_proof(left_batch_index)?;
-            let right_top_proof = top_tree.gen_proof(right_batch_index)?;
-            let left_sub_proof = try_option!(self.get_subtree_proof(tx_seq, index_start)?);
-            let right_sub_proof = try_option!(self.get_subtree_proof(tx_seq, index_end - 1)?);
-            (
-                chunk_proof(&left_top_proof, &left_sub_proof)?,
-                chunk_proof(&right_top_proof, &right_sub_proof)?,
-            )
-        };
-        // TODO: The chunks may have been loaded from the proof generation process above.
-        let chunks =
-            try_option!(self.get_chunks_by_tx_and_index_range(tx_seq, index_start, index_end)?);
-        Ok(Some(ChunkArrayWithProof {
-            chunks,
-            start_proof: left_proof,
-            end_proof: right_proof,
-        }))
->>>>>>> 568828c7
     }
 }
 
@@ -656,7 +504,6 @@
             sub_proof.root()
         )));
     }
-<<<<<<< HEAD
     let mut lemma = sub_proof.lemma().to_vec();
     let mut path = sub_proof.path().to_vec();
     if lemma.len() == 1 {
@@ -668,14 +515,6 @@
     lemma.extend_from_slice(&top_proof.lemma()[1..]);
     path.extend_from_slice(top_proof.path());
     let proof = DataProof::new(lemma, path);
-=======
-    let mut lemma = sub_proof.lemma().clone();
-    let mut path = sub_proof.path().clone();
-    assert!(lemma.pop().is_some());
-    lemma.extend_from_slice(&top_proof.lemma()[1..]);
-    path.extend_from_slice(top_proof.path());
-    let proof = DataProof::new::<U0, U0>(None, lemma, path)?;
->>>>>>> 568828c7
     Ok(ChunkProof::from_merkle_proof(&proof))
 }
 
