use crate::error::{Error, Result};
use crate::log_store::{
    LogChunkStore, LogStoreChunkRead, LogStoreChunkWrite, LogStoreRead, LogStoreWrite,
};
use crate::IonianKeyValueDB;
use anyhow::{anyhow, bail};
use kvdb_rocksdb::{Database, DatabaseConfig};
use merkle_light::hash::{Algorithm, Hashable};
use merkle_light::merkle::MerkleTree;
use merkle_tree::RawLeafSha3Algorithm;
use rayon::prelude::*;
use shared_types::{
<<<<<<< HEAD
    Chunk, ChunkArray, ChunkArrayWithProof, ChunkWithProof, DataProof, DataRoot, Proof,
    Transaction, TransactionHash, CHUNK_SIZE,
=======
    Chunk, ChunkArray, ChunkArrayWithProof, ChunkProof, ChunkWithProof, DataRoot, Transaction,
    CHUNK_SIZE,
>>>>>>> c4e07770
};
use ssz::{Decode, Encode};
use std::cmp;
use std::path::Path;
use std::sync::Arc;

const COL_TX: u32 = 0;
const COL_TX_DATA_ROOT_INDEX: u32 = 1;
const COL_TX_MERKLE: u32 = 2;
const COL_CHUNK: u32 = 3;
const COL_TX_COMPLETED: u32 = 4;
const COL_NUM: u32 = 5;
// A chunk key is the concatenation of tx_seq(u64) and start_index(u32)
const CHUNK_KEY_SIZE: usize = 8 + 4;
const CHUNK_BATCH_SIZE: usize = 1024;

/// This represents the subtree of a chunk or the whole data merkle tree.
pub type SubMerkleTree = MerkleTree<[u8; 32], RawLeafSha3Algorithm>;
/// This can only be used to represent the top tree where the leaves are chunk subtree roots.
pub type TopMerkleTree = MerkleTree<[u8; 32], RawLeafSha3Algorithm>;

macro_rules! try_option {
    ($r: ident) => {
        match $r {
            Some(v) => v,
            None => return Ok(None),
        }
    };
    ($e: expr) => {
        match $e {
            Some(v) => v,
            None => return Ok(None),
        }
    };
}

/// Here we only encode the top tree leaf data because we cannot build `VecStore` from raw bytes.
/// If we want to save the whole tree, we'll need to save it as files using disk-related store,
/// or fork the dependency to expose the VecStore initialization method.
fn encode_merkle_tree<A: Algorithm<[u8; 32]>>(merkle_tree: &MerkleTree<[u8; 32], A>) -> Vec<u8> {
    let data = merkle_tree.as_slice();
    let mut data_bytes = Vec::new();
    data_bytes.extend_from_slice(&(merkle_tree.leafs() as u32).to_be_bytes());
    for leaf in &data[0..merkle_tree.leafs()] {
        data_bytes.extend_from_slice(leaf.as_slice());
    }
    data_bytes
}

fn decode_merkle_tree(bytes: &[u8]) -> Result<TopMerkleTree> {
    if bytes.len() < 4 {
        bail!(anyhow!(
            "Merkle tree encoding too short: len={}",
            bytes.len()
        ));
    }
    let leaf_count = u32::from_be_bytes(bytes[0..4].try_into().unwrap()) as usize;
    let expected_len = 4 + 32 * leaf_count;
    if bytes.len() != expected_len {
        bail!(anyhow!(
            "Merkle tree encoding incorrect length: len={} expected={}",
            bytes.len(),
            expected_len
        ));
    }
    let mut data: Vec<[u8; 32]> = vec![Default::default(); leaf_count];
    for (i, leaf) in data.iter_mut().enumerate() {
        let offset = 4 + i * 32;
        leaf.copy_from_slice(&bytes[offset..offset + 32]);
    }
    Ok(TopMerkleTree::new(data))
}

/// This should be called with input checked.
pub fn sub_merkle_tree(leaf_data: &[u8]) -> Result<SubMerkleTree> {
    if leaf_data.len() % CHUNK_SIZE != 0 {
        bail!(anyhow!("merkle_tree: unmatch data size"));
    }
    let leaf_count = leaf_data.len() / CHUNK_SIZE;
    let mut data: Vec<Chunk> = vec![Chunk([0; CHUNK_SIZE]); leaf_count];
    for (i, chunk) in data.iter_mut().enumerate() {
        let offset = i * CHUNK_SIZE;
        chunk
            .0
            .copy_from_slice(&leaf_data[offset..offset + CHUNK_SIZE]);
    }
    Ok(SubMerkleTree::new(
        data.into_par_iter()
            .map(|e| {
                let mut a = RawLeafSha3Algorithm::default();
                e.hash(&mut a);
                a.hash()
            })
            .collect::<Vec<_>>(),
    ))
}

#[allow(unused)]
fn tree_size(leafs: usize) -> usize {
    let mut expected_size = leafs;
    let mut next_layer = leafs;
    while next_layer != 0 {
        next_layer /= next_layer;
        expected_size += next_layer;
    }
    expected_size
}

pub struct SimpleLogStore {
    kvdb: Arc<dyn IonianKeyValueDB>,
    chunk_store: Arc<dyn LogChunkStore>,
    pub chunk_batch_size: usize,
}

impl SimpleLogStore {
    #[allow(unused)]
    pub fn open(path: &Path) -> Result<Self> {
        let mut config = DatabaseConfig::with_columns(COL_NUM);
        config.enable_statistics = true;
        let kvdb = Arc::new(Database::open(&config, path)?);
        Ok(Self {
            kvdb: kvdb.clone(),
            chunk_store: Arc::new(BatchChunkStore {
                kvdb,
                batch_size: CHUNK_BATCH_SIZE,
            }),
            chunk_batch_size: CHUNK_BATCH_SIZE,
        })
    }

    fn get_top_tree(&self, tx_seq: u64) -> Result<Option<TopMerkleTree>> {
        let tree_bytes = try_option!(self.kvdb.get(COL_TX_MERKLE, &tx_seq.to_be_bytes())?);
        Ok(Some(decode_merkle_tree(tree_bytes.as_slice())?))
    }

    fn get_sub_tree(
        &self,
        tx_seq: u64,
        batch_start_index: usize,
    ) -> Result<Option<(ChunkArray, SubMerkleTree)>> {
        if batch_start_index % self.chunk_batch_size != 0 {
            bail!(Error::InvalidBatchBoundary);
        }
        let batch_end_index = batch_start_index + self.chunk_batch_size;
        let chunk_array = try_option!(self.chunk_store.get_chunks_by_tx_and_index_range(
            tx_seq,
            batch_start_index,
            batch_end_index,
        )?);
        let sub_tree = sub_merkle_tree(&chunk_array.data)?;
        Ok(Some((chunk_array, sub_tree)))
    }

    fn get_subtree_proof(&self, tx_seq: u64, index: usize) -> Result<Option<DataProof>> {
        let batch_start_index = index / self.chunk_batch_size * self.chunk_batch_size;
        let (_, sub_tree) = try_option!(self.get_sub_tree(tx_seq, batch_start_index)?);
        let offset = index % self.chunk_batch_size;
        let sub_proof = sub_tree.gen_proof(offset);
        Ok(Some(sub_proof))
    }
}

pub struct BatchChunkStore {
    kvdb: Arc<dyn IonianKeyValueDB>,
    batch_size: usize,
}

impl LogStoreChunkWrite for BatchChunkStore {
    /// For implementation simplicity and performance reasons, all chunks in a batch must be stored at once,
    /// meaning the caller need to process and store chunks with a batch size that is a multiple of `self.batch_size`
    /// and so is the batch boundary.
    fn put_chunks(&self, tx_seq: u64, chunks: ChunkArray) -> Result<()> {
        if chunks.start_index as usize % self.batch_size != 0 || chunks.data.len() % CHUNK_SIZE != 0
        {
            bail!(Error::InvalidBatchBoundary);
        }
        let mut tx = self.kvdb.transaction();
        let end_index = chunks.start_index as usize + (chunks.data.len() / CHUNK_SIZE);
        for (index, end) in batch_iter(chunks.start_index as usize, end_index, self.batch_size) {
            let key = chunk_key(tx_seq, index);
            tx.put(
                COL_CHUNK,
                &key,
                &chunks.data[(index - chunks.start_index as usize) * CHUNK_SIZE
                    ..(end - chunks.start_index as usize) * CHUNK_SIZE],
            );
        }
        self.kvdb.write(tx)?;
        Ok(())
    }

    fn remove_all_chunks(&self, tx_seq: u64) -> Result<()> {
        self.kvdb
            .delete_with_prefix(COL_CHUNK, &tx_seq.to_be_bytes())
            .map_err(Into::into)
    }
}

impl LogStoreChunkRead for BatchChunkStore {
    fn get_chunk_by_tx_and_index(&self, tx_seq: u64, index: usize) -> Result<Option<Chunk>> {
        let maybe_chunk = self
            .get_chunks_by_tx_and_index_range(tx_seq, index, index + 1)?
            .map(|chunk_array| Chunk(chunk_array.data.try_into().expect("chunk data size match")));
        Ok(maybe_chunk)
    }

    fn get_chunks_by_tx_and_index_range(
        &self,
        tx_seq: u64,
        index_start: usize,
        index_end: usize,
    ) -> Result<Option<ChunkArray>> {
        if index_end <= index_start {
            bail!(Error::InvalidBatchBoundary);
        }
        // TODO: Use range iteration of rocksdb.
        let mut data = Vec::with_capacity((index_end - index_start) * CHUNK_SIZE);
        for (index, end_index) in batch_iter(index_start, index_end, self.batch_size) {
            let batch_start_index = index / self.batch_size * self.batch_size;
            let key = chunk_key(tx_seq, batch_start_index);
            let batch_data = try_option!(self.kvdb.get(COL_CHUNK, &key)?);
            let start_offset = (index % self.batch_size) * CHUNK_SIZE;
            let end_offset = cmp::min(
                batch_data.len(),
                ((end_index - 1) % self.batch_size + 1) * CHUNK_SIZE,
            );
            // If the loaded data of the last chunk is shorted than `batch_end`, we return the data
            // without error and leave the caller to check if there is any error.
            // TODO: Decide if this bahavior is what we need.
            if batch_data.len() != self.batch_size * CHUNK_SIZE {
                if index / self.batch_size == (index_end - 1) / self.batch_size {
                    trace!("read partial last batch");
                    if start_offset >= batch_data.len() {
                        return Ok(None);
                    }
                } else {
                    bail!(Error::Custom("incomplete chunk batch".to_string()));
                }
            }
            data.extend_from_slice(&batch_data[start_offset..end_offset]);
        }
        Ok(Some(ChunkArray {
            data,
            start_index: index_start as u32,
        }))
    }

    fn get_chunk_by_data_root_and_index(
        &self,
        _data_root: &DataRoot,
        _index: usize,
    ) -> Result<Option<Chunk>> {
        unreachable!("chunk store only index chunks by tx_seq")
    }

    fn get_chunks_by_data_root_and_index_range(
        &self,
        _data_root: &DataRoot,
        _index_start: usize,
        _index_end: usize,
    ) -> Result<Option<ChunkArray>> {
        unreachable!("chunk store only index chunks by tx_seq")
    }

    fn get_chunk_index_list(&self, tx_seq: u64) -> Result<Vec<usize>> {
        // TODO: Bench and compare with using rocksdb prefix_extractor.
        // TODO: Only iterate the key without reading the value.
        self.kvdb
            .iter_with_prefix(COL_CHUNK, &tx_seq.to_be_bytes())
            .map(|(k, _)| chunk_index(k.as_ref()))
            .collect()
    }
}

impl SimpleLogStore {
    #[allow(unused)]
    pub fn rocksdb(path: &Path) -> Result<Self> {
        let mut config = DatabaseConfig::with_columns(COL_NUM);
        config.enable_statistics = true;
        let kvdb = Arc::new(Database::open(&config, path)?);

        Ok(Self {
            kvdb: kvdb.clone(),
            chunk_store: Arc::new(BatchChunkStore {
                kvdb,
                batch_size: CHUNK_BATCH_SIZE,
            }),
            chunk_batch_size: CHUNK_BATCH_SIZE,
        })
    }

    #[allow(unused)]
    pub fn memorydb() -> Result<Self> {
        let kvdb = Arc::new(kvdb_memorydb::create(COL_NUM));

        Ok(Self {
            kvdb: kvdb.clone(),
            chunk_store: Arc::new(BatchChunkStore {
                kvdb,
                batch_size: CHUNK_BATCH_SIZE,
            }),
            chunk_batch_size: CHUNK_BATCH_SIZE,
        })
    }
}

impl LogStoreChunkRead for SimpleLogStore {
    fn get_chunk_by_tx_and_index(&self, tx_seq: u64, index: usize) -> Result<Option<Chunk>> {
        self.chunk_store.get_chunk_by_tx_and_index(tx_seq, index)
    }

    fn get_chunks_by_tx_and_index_range(
        &self,
        tx_seq: u64,
        index_start: usize,
        index_end: usize,
    ) -> Result<Option<ChunkArray>> {
        self.chunk_store
            .get_chunks_by_tx_and_index_range(tx_seq, index_start, index_end)
    }

    fn get_chunk_by_data_root_and_index(
        &self,
        data_root: &DataRoot,
        index: usize,
    ) -> Result<Option<Chunk>> {
        let tx_seq = try_option!(self.get_tx_seq_by_data_root(data_root)?);
        self.get_chunk_by_tx_and_index(tx_seq, index)
    }

    fn get_chunks_by_data_root_and_index_range(
        &self,
        data_root: &DataRoot,
        index_start: usize,
        index_end: usize,
    ) -> Result<Option<ChunkArray>> {
        let tx_seq = try_option!(self.get_tx_seq_by_data_root(data_root)?);
        self.get_chunks_by_tx_and_index_range(tx_seq, index_start, index_end)
    }

    fn get_chunk_index_list(&self, tx_seq: u64) -> Result<Vec<usize>> {
        // TODO: If the tx is completed, just read the top tree might be faster.
        self.chunk_store.get_chunk_index_list(tx_seq)
    }
}

impl LogStoreChunkWrite for SimpleLogStore {
    fn put_chunks(&self, tx_seq: u64, chunks: ChunkArray) -> Result<()> {
        self.chunk_store.put_chunks(tx_seq, chunks)
    }

    fn remove_all_chunks(&self, tx_seq: u64) -> Result<()> {
        self.chunk_store.remove_all_chunks(tx_seq)?;
        let mut tx = self.kvdb.transaction();
        let key = tx_seq.to_be_bytes();
        tx.delete(COL_TX_COMPLETED, &key);
        tx.delete(COL_TX_MERKLE, &key);
        self.kvdb.write(tx).map_err(Into::into)
    }
}

impl LogStoreWrite for SimpleLogStore {
    fn put_tx(&self, tx: Transaction) -> Result<()> {
        let mut db_tx = self.kvdb.transaction();
        db_tx.put(COL_TX, &tx.seq.to_be_bytes(), &tx.as_ssz_bytes());
        if self
            .get_tx_seq_by_data_root(&tx.data_merkle_root)?
            .is_none()
        {
            db_tx.put(
                COL_TX_DATA_ROOT_INDEX,
                tx.data_merkle_root.as_bytes(),
                &tx.seq.to_be_bytes(),
            );
        }
        self.kvdb.write(db_tx).map_err(Into::into)
    }

    fn finalize_tx(&self, tx_seq: u64) -> Result<()> {
        let maybe_tx = self.get_tx_by_seq_number(tx_seq)?;
        if maybe_tx.is_none() {
            bail!(Error::Custom(format!(
                "finalize_tx: tx not in db, tx_seq={}",
                tx_seq
            )));
        }
        let tx = maybe_tx.unwrap();
        if tx.size <= self.chunk_batch_size as u64 * CHUNK_SIZE as u64 {
            // Only one batch, so there is no need for a top tree.
            return Ok(());
        }
        let chunk_index_end = (tx.size / CHUNK_SIZE as u64) as usize;
        let mut chunk_batch_roots = Vec::with_capacity(chunk_index_end / self.chunk_batch_size + 1);
        for (batch_start_index, batch_end_index) in
            batch_iter(0, chunk_index_end, self.chunk_batch_size)
        {
            let maybe_chunks = self.chunk_store.get_chunks_by_tx_and_index_range(
                tx_seq,
                batch_start_index,
                batch_end_index,
            )?;
            if maybe_chunks.is_none() {
                bail!(anyhow!(
                    "finalize_tx: chunk batch not in db, start_index={}",
                    batch_start_index
                ));
            }
            let chunks = maybe_chunks.unwrap();
            if batch_end_index - batch_start_index != chunks.data.len() / CHUNK_SIZE {
                bail!(anyhow!(
                    "finalize_tx: data length unmatch: expected_chunks={}, data_len={}",
                    batch_end_index % self.chunk_batch_size,
                    chunks.data.len()
                ));
            }
            let merkle_tree = sub_merkle_tree(&chunks.data)?;
            let merkle_root = merkle_tree.root();
            chunk_batch_roots.push(merkle_root);
        }
        let merkle_tree = TopMerkleTree::new(chunk_batch_roots);
        if merkle_tree.root() != tx.data_merkle_root.0 {
            // TODO: Delete all chunks?
            bail!(Error::Custom(format!(
                "finalize_tx: data merkle root unmatch, found={:?} expected={:?}",
                DataRoot::from(merkle_tree.root()),
                tx.data_merkle_root,
            )));
        }
        // TODO: Bench and compare with storing the top_proof with the batch.
        self.kvdb.put(
            COL_TX_MERKLE,
            &tx_seq.to_be_bytes(),
            &encode_merkle_tree(&merkle_tree),
        )?;
        self.kvdb
            .put(COL_TX_COMPLETED, &tx_seq.to_be_bytes(), &[0])?;
        // TODO: Mark the tx as completed.
        Ok(())
    }
}

impl LogStoreRead for SimpleLogStore {
    fn get_tx_by_seq_number(&self, seq: u64) -> Result<Option<Transaction>> {
        let value = try_option!(self.kvdb.get(COL_TX, &seq.to_be_bytes())?);
        let tx = Transaction::from_ssz_bytes(&value).map_err(Error::from)?;
        Ok(Some(tx))
    }

    fn get_tx_seq_by_data_root(&self, data_root: &DataRoot) -> Result<Option<u64>> {
        let value = try_option!(self
            .kvdb
            .get(COL_TX_DATA_ROOT_INDEX, data_root.as_bytes())?);
        Ok(Some(decode_tx_seq(&value)?))
    }

    fn get_chunk_with_proof_by_tx_and_index(
        &self,
        tx_seq: u64,
        index: usize,
    ) -> Result<Option<ChunkWithProof>> {
        // TODO: It's possible to skip loading the tx in most cases. Optimize later.
        let batch_index = index / self.chunk_batch_size;
        let offset = index % self.chunk_batch_size;
        let (chunk_array, sub_tree) =
            try_option!(self.get_sub_tree(tx_seq, batch_index * self.chunk_batch_size)?);
        let sub_proof = sub_tree.gen_proof(offset);

        let tx = try_option!(self.get_tx_by_seq_number(tx_seq)?);
        let proof = if tx.size <= self.chunk_batch_size as u64 * CHUNK_SIZE as u64 {
            // The total tx size is less than a batch, so there is no top tree.
            Proof::from_merkle_proof(&sub_proof)
        } else {
            let top_tree = try_option!(self.get_top_tree(tx_seq)?);
            let top_proof = top_tree.gen_proof(batch_index);
            chunk_proof(&top_proof, &sub_proof)?
        };
        Ok(Some(ChunkWithProof {
            chunk: try_option!(chunk_array.chunk_at(index)),
            proof,
        }))
    }

    fn get_chunks_with_proof_by_tx_and_index_range(
        &self,
        tx_seq: u64,
        index_start: usize,
        index_end: usize,
    ) -> Result<Option<ChunkArrayWithProof>> {
        if index_end <= index_start {
            bail!(Error::InvalidBatchBoundary);
        }
        let tx = try_option!(self.get_tx_by_seq_number(tx_seq)?);
        if index_end as u64 * CHUNK_SIZE as u64 > tx.size {
            bail!(Error::InvalidBatchBoundary);
        }
        if tx.size <= self.chunk_batch_size as u64 * CHUNK_SIZE as u64 {
            // The total tx size is less than a batch, so there is no top tree.
            let (chunk_array, sub_tree) = try_option!(self.get_sub_tree(tx_seq, 0)?);
            let start_proof = Proof::from_merkle_proof(&sub_tree.gen_proof(index_start));
            let end_proof = Proof::from_merkle_proof(&sub_tree.gen_proof(index_end - 1));
            Ok(Some(ChunkArrayWithProof {
                chunks: try_option!(chunk_array.sub_array(index_start, index_end)),
                start_proof,
                end_proof,
            }))
        } else {
            let top_tree = try_option!(self.get_top_tree(tx_seq)?);
            let left_batch_index = index_start / self.chunk_batch_size;
            let right_batch_index = (index_end - 1) / self.chunk_batch_size;
            let (start_proof, end_proof) = if left_batch_index == right_batch_index {
                let top_proof = top_tree.gen_proof(left_batch_index);
                let (_, sub_tree) = try_option!(
                    self.get_sub_tree(tx_seq, left_batch_index * self.chunk_batch_size)?
                );
                let left_offset = index_start % self.chunk_batch_size;
                let left_sub_proof = sub_tree.gen_proof(left_offset);
                let right_offset = (index_end - 1) % self.chunk_batch_size;
                let right_sub_proof = sub_tree.gen_proof(right_offset);
                (
                    chunk_proof(&top_proof, &left_sub_proof)?,
                    chunk_proof(&top_proof, &right_sub_proof)?,
                )
            } else {
                let left_top_proof = top_tree.gen_proof(left_batch_index);
                let right_top_proof = top_tree.gen_proof(right_batch_index);
                let left_sub_proof = try_option!(self.get_subtree_proof(tx_seq, index_start)?);
                let right_sub_proof = try_option!(self.get_subtree_proof(tx_seq, index_end - 1)?);
                (
                    chunk_proof(&left_top_proof, &left_sub_proof)?,
                    chunk_proof(&right_top_proof, &right_sub_proof)?,
                )
            };
            // TODO: The chunks may have been loaded from the proof generation process above.
            let chunks = try_option!(self.get_chunks_by_tx_and_index_range(
                tx_seq,
                index_start,
                index_end
            )?);
            Ok(Some(ChunkArrayWithProof {
                chunks,
                start_proof,
                end_proof,
            }))
        }
    }

    fn check_tx_completed(&self, tx_seq: u64) -> Result<bool> {
        self.kvdb
            .has_key(COL_TX_COMPLETED, &tx_seq.to_be_bytes())
            .map_err(Into::into)
    }

    fn next_tx_seq(&self) -> Result<u64> {
        // TODO: `kvdb` and `kvdb-rocksdb` does not support `seek_to_last` yet.
        // We'll need to fork it or use another wrapper for a better performance in this.
        self.kvdb
            .iter(COL_TX)
            .last()
            .map(|(k, _)| decode_tx_seq(k.as_ref()).map(|seq| seq + 1))
            .unwrap_or(Ok(0))
    }
}

fn chunk_key(tx_seq: u64, index: usize) -> [u8; CHUNK_KEY_SIZE] {
    let mut key = [0u8; CHUNK_KEY_SIZE];
    key[0..8].copy_from_slice(&tx_seq.to_be_bytes());
    key[8..12].copy_from_slice(&(index as u32).to_be_bytes());
    key
}

fn chunk_index(chunk_key: &[u8]) -> Result<usize> {
    if chunk_key.len() != CHUNK_KEY_SIZE {
        bail!("invalid chunk key size, len={}", chunk_key.len());
    }
    let index = u32::from_be_bytes(chunk_key[8..12].try_into()?);
    Ok(index as usize)
}

fn chunk_proof(top_proof: &DataProof, sub_proof: &DataProof) -> Result<Proof> {
    if top_proof.item() != sub_proof.root() {
        bail!(Error::Custom(format!(
            "top tree and sub tree mismatch: top_leaf={:?}, sub_root={:?}",
            top_proof.item(),
            sub_proof.root()
        )));
    }
    let mut lemma = sub_proof.lemma().to_vec();
    let mut path = sub_proof.path().to_vec();
    if lemma.len() == 1 {
        // Proof for a single-node tree.
        assert!(path.is_empty());
    } else {
        assert!(lemma.pop().is_some());
    }
    lemma.extend_from_slice(&top_proof.lemma()[1..]);
    path.extend_from_slice(top_proof.path());
    let proof = DataProof::new(lemma, path);
    Ok(Proof::from_merkle_proof(&proof))
}

/// Return the batch boundaries `(batch_start_index, batch_end_index)` given the index range.
fn batch_iter(start: usize, end: usize, batch_size: usize) -> Vec<(usize, usize)> {
    let mut list = Vec::new();
    for i in (start / batch_size * batch_size..end).step_by(batch_size) {
        let batch_start = cmp::max(start, i);
        let batch_end = cmp::min(end, i + batch_size);
        list.push((batch_start, batch_end));
    }
    list
}

fn decode_tx_seq(data: &[u8]) -> Result<u64> {
    Ok(u64::from_be_bytes(
        data.try_into().map_err(|e| anyhow!("{:?}", e))?,
    ))
}<|MERGE_RESOLUTION|>--- conflicted
+++ resolved
@@ -10,13 +10,8 @@
 use merkle_tree::RawLeafSha3Algorithm;
 use rayon::prelude::*;
 use shared_types::{
-<<<<<<< HEAD
     Chunk, ChunkArray, ChunkArrayWithProof, ChunkWithProof, DataProof, DataRoot, Proof,
-    Transaction, TransactionHash, CHUNK_SIZE,
-=======
-    Chunk, ChunkArray, ChunkArrayWithProof, ChunkProof, ChunkWithProof, DataRoot, Transaction,
-    CHUNK_SIZE,
->>>>>>> c4e07770
+    Transaction, CHUNK_SIZE,
 };
 use ssz::{Decode, Encode};
 use std::cmp;
