mod config_macro;

mod convert;
use config_macro::*;
use std::ops::Deref;

build_config! {
    // network
    (network_dir, (String), "network".to_string())
    (network_listen_address, (String), "0.0.0.0".to_string())
    (network_libp2p_port, (u16), 1234)
    (network_target_peers, (usize), 3)
    (network_boot_nodes, (Vec<String>), vec![])
    (network_libp2p_nodes, (Vec<String>), vec![])
    (network_private, (bool), false)
    (network_disable_discovery, (bool), false)

    // log sync
    (blockchain_rpc_endpoint, (String), "http://127.0.0.1:8545".to_string())
    (log_contract_address, (String), "".to_string())

    // rpc
    (rpc_enabled, (bool), true)
    (rpc_listen_address, (String), "127.0.0.1:5678".to_string())
    (rpc_chunks_per_segment, (usize), 1024)

    // chunk pool
    (chunk_pool_max_cached_chunks_per_file, (usize), 4*1024)    // 1M
    (chunk_pool_max_cached_chunks_all, (usize), 4*1024*1024)    // 1G
    (chunk_pool_max_writings, (usize), 16)
    (chunk_pool_expiration_time_secs, (u64), 300)   // 5 minutes
<<<<<<< HEAD
=======

    // db
    (db_dir, (String), "db".to_string())
>>>>>>> 79ef2422

    // misc
    (log_config_file, (String), "log_config".to_string())
}

#[derive(Debug)]
pub struct IonianConfig {
    pub raw_conf: RawConfiguration,
}

impl Deref for IonianConfig {
    type Target = RawConfiguration;

    fn deref(&self) -> &Self::Target {
        &self.raw_conf
    }
}

impl IonianConfig {
    pub fn parse(matches: &clap::ArgMatches) -> Result<IonianConfig, String> {
        Ok(IonianConfig {
            raw_conf: RawConfiguration::parse(matches)?,
        })
    }
}<|MERGE_RESOLUTION|>--- conflicted
+++ resolved
@@ -29,12 +29,9 @@
     (chunk_pool_max_cached_chunks_all, (usize), 4*1024*1024)    // 1G
     (chunk_pool_max_writings, (usize), 16)
     (chunk_pool_expiration_time_secs, (u64), 300)   // 5 minutes
-<<<<<<< HEAD
-=======
 
     // db
     (db_dir, (String), "db".to_string())
->>>>>>> 79ef2422
 
     // misc
     (log_config_file, (String), "log_config".to_string())
